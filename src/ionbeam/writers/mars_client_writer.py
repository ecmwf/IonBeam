--- conflicted
+++ resolved
@@ -31,20 +31,6 @@
 logger = logging.getLogger(__name__)
 
 
-<<<<<<< HEAD
-def write_temp_mars_request(
-    request,
-    file,
-    verb="archive",
-    # quote_keys = {"source", "target", "filter"}
-):
-    keys = []
-    for key, value in request.items():
-        # if key in quote_keys:
-        keys.append(f'{key}="{value}"')
-        # else:
-        #     keys.append(f'{key}={value}')
-=======
 def write_temp_mars_request(request, file, verb="archive", quote_keys={"source", "target", "filter"}):
     keys = []
     for key, value in request.items():
@@ -52,7 +38,6 @@
             keys.append(f'{key}="{value}"')
         else:
             keys.append(f"{key}={value}")
->>>>>>> af6b82af
 
     keys = ",\n    ".join(keys)
     rendered = f"""{verb},
@@ -64,42 +49,34 @@
     return rendered
 
 
-<<<<<<< HEAD
-def run_temp_mars_request(file):
-    try:
-        output = sb.check_output(["mars", file], stderr=sb.STDOUT)
-    except sb.CalledProcessError as exc:
-        print("Status : FAIL", exc.returncode, exc.output.decode())
-        raise exc
-    # else:
-    #     print("Output: \n{}\n".format(output))
-=======
 def make_mars_request(verb, request):
     with tempfile.NamedTemporaryFile() as cmd, tempfile.NamedTemporaryFile() as output:
-        if verb in {"list", "retrieve"}: request = request | dict(target = output.name)
-        
+        if verb in {"list", "retrieve"}:
+            request = request | dict(target=output.name)
+
         mars_request_string = write_temp_mars_request(request, file=cmd.name, verb=verb)
         # logger.debug(f"mars_request_string: {mars_request_string}")
-    
+
         try:
-            stderr = sb.check_output(["mars", cmd.name], stderr=sb.STDOUT, encoding='utf-8') 
+            stderr = sb.check_output(["mars", cmd.name], stderr=sb.STDOUT, encoding="utf-8")
         except sb.CalledProcessError as exc:
             logger.debug(f"Status : FAIL, retcode: {exc.returncode}, output: {exc.output}")
             raise CalledProcessError(f"MARS {verb} returned error: {exc.output}")
-            
+
         return stderr, output.read().decode("utf-8")
 
+
 def mars_archive(request, source):
-    stderr, output = make_mars_request('archive', request | {"source" : str(source)})
+    stderr, output = make_mars_request("archive", request | {"source": str(source)})
     return stderr
-    
+
+
 def mars_list(request):
-    request = request | dict(output = "cost")
-    stderr, output = make_mars_request('list', request)
+    request = request | dict(output="cost")
+    stderr, output = make_mars_request("list", request)
     entries = next(l for l in output.split("\n") if "Entries" in l)
     n = int(entries.split(":")[1].strip())
-    return dict(entries = n)
->>>>>>> af6b82af
+    return dict(entries=n)
 
 
 @dataclasses.dataclass
@@ -117,15 +94,6 @@
 
         assert message.metadata.mars_keys is not None
         assert message.metadata.filepath is not None
-<<<<<<< HEAD
-
-        mars_request = construct_mars_request(message)
-
-        with tempfile.NamedTemporaryFile() as fp:
-            mars_request_string = write_temp_mars_request(mars_request, file=fp.name)
-            logger.debug(mars_request_string)
-            run_temp_mars_request(file=fp.name)
-=======
 
         mars_request = message.metadata.mars_request.as_strings()
         # logger.info(f"mars_request: {mars_request}")
@@ -135,12 +103,11 @@
 
         if entries == 0 or self.globals.overwrite:
             logger.debug(f"Archiving via mars client")
-            mars_archive(mars_request, source = message.metadata.filepath)
+            mars_archive(mars_request, source=message.metadata.filepath)
         else:
             # Cut this message off so that it doesn't overwrite data
             logger.debug(f"Dropping data because it's already in the database.")
             return
->>>>>>> af6b82af
 
         # Send a notification to AVISO that we put this data into the DB
         response = send_aviso_notification(mars_request)
