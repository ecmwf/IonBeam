--- conflicted
+++ resolved
@@ -121,18 +121,9 @@
     logger.info(f"    Overwrite: {globals.globals.overwrite}")
     if globals.globals.ingestion_time_constants is not None:
         logger.info(f"    Ingestion Time Constants:")
-<<<<<<< HEAD
-        logger.info(f"         Query Timespan: {tuple(d.isoformat() for d in globals.globals.ingestion_time_constants.query_timespan)}")
+        logger.info(f"         Query Timespan: {tuple(d.isoformat() for d in globals.globals.ingestion_time_constants.query_timespan)}")  # fmt: skip
         logger.info(f"         Emit After (Hours): {globals.globals.ingestion_time_constants.emit_after_hours}")
         logger.info(f"         Granularity: {globals.globals.ingestion_time_constants.granularity}")
-
-=======
-        logger.info(
-            f"         Query Timespan: {tuple(d.isoformat() for d in globals.globals.ingestion_time_constants.query_timespan)}"
-        )
-        logger.info(f"         Emit After (Hours): {globals.globals.ingestion_time_constants.emit_after_hours}")
-        logger.info(f"         Granularity: {globals.globals.ingestion_time_constants.granularity}")
->>>>>>> e4840bda
 
     logger.info("Sources")
     for i, a in enumerate(sources):
